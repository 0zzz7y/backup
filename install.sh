--- conflicted
+++ resolved
@@ -25,15 +25,9 @@
 PACKAGES=(
   # ───────────────────────── Development ─────────────────────────
   git
-<<<<<<< HEAD
   cargo
   gcc gcc-c++
   make cmake pkg-config
-=======
-  gcc gcc-c++
-  make cmake
-  pkg-config
->>>>>>> a45eac2a
   python3 python3-pip
   java-17-openjdk-devel maven
   nodejs npm
@@ -44,11 +38,7 @@
   vim neovim
 
   # ───────────────────────── Utilities ─────────────────────────
-<<<<<<< HEAD
-  tree tmux htop fzf ripgrep fd-find curl wget unzip tar bleachbit
-=======
-  htop tmux ripgrep fzf tree fd-find curl wget p7zip tar unzip
->>>>>>> a45eac2a
+  htop tmux ripgrep fzf tree fd-find curl wget p7zip tar unzip bleachbit
 
   # ───────────────────────── Security ─────────────────────────
   gnupg2 openssl keychain
